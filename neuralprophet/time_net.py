from collections import OrderedDict
import numpy as np
import torch
import torch.nn as nn


def new_param(dims):
    """Create and initialize a new torch Parameter.

    Args:
        dims (list or tuple): desired dimensions of parameter

    Returns:
        initialized Parameter
    """
    # return nn.Parameter(nn.init.kaiming_normal_(torch.randn(dims), mode='fan_out'), requires_grad=True)
    if len(dims) > 1:
        return nn.Parameter(nn.init.xavier_normal_(
            torch.randn(dims)),
            requires_grad=True)
    else:
        return nn.Parameter(torch.nn.init.xavier_normal_(
            torch.randn([1]+dims)).squeeze(0),
            requires_grad=True)


class TimeNet(nn.Module):
    """Linear regression fun and some more fun.

    A modular model that models classic time-series components
    - trend
    - auto-regression (AR-Net)
    - seasonality
    by using Neural Network components.
    The Auto-regression component can be configured to to be a deeper network (AR-Net).
    """
    def __init__(self,
                 n_forecasts,
                 n_lags=0,
                 n_changepoints=0,
                 trend_smoothness=0,
                 num_hidden_layers=0,
                 d_hidden=None,
                 season_dims=None,
                 season_mode='additive',
                 covar_config=None,
                 events_dims=None,
                 regressor_config=None,
                 ):
        """
        Args:
            n_forecasts (int): number of steps to forecast. Aka number of model outputs.
            n_lags (int): number of previous steps of time series used as input. Aka AR-order.
                0 (default): no auto-regression
            n_changepoints (int): number of trend changepoints.
                0 (default): no changepoints
            trend_smoothness (int/float): how much to regularize the trend changepoints
                0 (default): segmentwise trend with continuity (individual k for each segment)
                -1: discontinuous segmentwise trend (individual k, m for each segment)
            num_hidden_layers (int): number of hidden layers (for AR-Net)
                0 (default): no hidden layers, corresponds to classic Auto-Regression
            d_hidden (int): dimensionality of hidden layers  (for AR-Net). ignored if no hidden layers.
                None (default): sets to n_lags + n_forecasts
            season_dims (OrderedDict(int)): ordered Dict with entries: <seasonality name>: vector dimension
                None (default): No seasonality
            season_mode (str): 'additive', 'multiplicative', how seasonality term is accounted for in forecast.
                'additive' (default): add seasonality component to outputs of other model components
            covar_config (OrderedDict): Names of covariate variables.
            events_dims (pd.DataFrame): Dataframe with columns 'event' and 'event_delim'
            regressor_config (OrderedDict): Names of regressor variables.
        """
        super(TimeNet, self).__init__()
        ## General
        self.n_forecasts = n_forecasts

        ## Bias
        self.forecast_bias = new_param(dims=[self.n_forecasts])

        ## Trend
        self.n_changepoints = n_changepoints
        self.continuous_trend = True
        self.segmentwise_trend = True
        if trend_smoothness < 0:
            self.continuous_trend = False
        elif trend_smoothness > 0:
            # compute trend delta-wise to allow for stable regularization.
            # has issues with gradient bleedover to past.
            self.segmentwise_trend = False
        # changepoint times, including zero.
        linear_t = np.arange(self.n_changepoints + 1).astype(float) / (self.n_changepoints + 1)
        self.trend_changepoints_t = torch.tensor(linear_t, requires_grad=False, dtype=torch.float)
        self.trend_k0 = new_param(dims=[1])
        self.trend_m0 = new_param(dims=[1])
        if self.n_changepoints > 0:
            self.trend_deltas = new_param(dims=[self.n_changepoints + 1]) # including first segment
            if not self.continuous_trend:
                self.trend_m = new_param(dims=[self.n_changepoints + 1]) # including first segment

        ## Seasonalities
        self.season_dims = season_dims
        self.season_mode = season_mode
        if self.season_dims is not None:
            if self.season_mode not in ['additive', 'multiplicative']:
                raise NotImplementedError("Seasonality Mode {} not implemented".format(self.season_mode))
            self.season_params = nn.ParameterDict({
                name: new_param(dims=[dim]) for name, dim in self.season_dims.items()
            })
            # self.season_params_vec = torch.cat([self.season_params[name] for name in self.season_params.keys()])

        ## Events
        self.events_dims = events_dims

        if self.events_dims is not None:
            self.event_params = nn.ParameterDict({})
            n_additive_event_params = 0
            n_multiplicative_event_params = 0
            for event, configs in self.events_dims.items():
                if configs["mode"] == "additive":
                    n_additive_event_params += len(configs['event_indices'])
                else:
                    n_multiplicative_event_params += len(configs['event_indices'])

            self.event_params["additive_event_params"] = new_param(dims=[n_additive_event_params])
            self.event_params["multiplicative_event_params"] = new_param(dims=[n_multiplicative_event_params])
        else:
            self.event_params = None

        ## Autoregression
        self.n_lags = n_lags
        self.num_hidden_layers = num_hidden_layers
        self.d_hidden = n_lags + n_forecasts if d_hidden is None else d_hidden
        if self.n_lags > 0:
            self.ar_net = nn.ModuleList()
            d_inputs = self.n_lags
            for i in range(self.num_hidden_layers):
                self.ar_net.append(nn.Linear(d_inputs, self.d_hidden, bias=True))
                d_inputs = self.d_hidden
            self.ar_net.append(nn.Linear(d_inputs, self.n_forecasts, bias=False))
            for lay in self.ar_net:
                nn.init.kaiming_normal_(lay.weight, mode='fan_in')

        ## Covariates
        if covar_config is not None:
            assert self.n_lags > 0
            self.covar_nets = nn.ModuleDict({})
            for covar in covar_config.keys():
                # self.covariate_nets[covar] = new_param(dims=[self.n_forecasts, self.n_lags])
                # self.covariate_nets[covar] = nn.Linear(self.n_lags, self.n_forecasts, bias=False)
                covar_net = nn.ModuleList()
                d_inputs = self.n_lags
                if covar_config[covar].as_scalar:
                    d_inputs = 1
                for i in range(self.num_hidden_layers):
                    covar_net.append(nn.Linear(d_inputs, self.d_hidden, bias=True))
                    d_inputs = self.d_hidden
                covar_net.append(nn.Linear(d_inputs, self.n_forecasts, bias=False))
                for lay in covar_net:
                    nn.init.kaiming_normal_(lay.weight, mode='fan_in')
                self.covar_nets[covar] = covar_net

        ## Regressors
        if regressor_config is not None:
            self.regressor_names = sorted(list(regressor_config.keys()))
            self.regressor_params = new_param(dims=[len(regressor_config.keys())])
        else:
            self.regressor_names = None
            self.regressor_params = None


    @property
    def get_trend_deltas(self):
        """trend deltas for regularization.

        update if trend is modelled differently"""
        if self.n_changepoints < 1:
            return None
        elif self.segmentwise_trend:
            return torch.cat((self.trend_k0, self.trend_deltas[:-1])) - self.trend_deltas
        else:
            return self.trend_deltas

    # @property
    # def get_season_params(self):
    #     """seasonality parameters for regularization.
    #
    #     update if trend is modelled differently"""
    #     if self.season_dims is None:
    #         return None
    #     else:
    #         return self.season_params_vec

    @property
    def ar_weights(self):
        """sets property auto-regression weights for regularization. Update if AR is modelled differently"""
        return self.ar_net[0].weight

    def get_covar_weights(self, name):
        """sets property auto-regression weights for regularization. Update if AR is modelled differently"""
        return self.covar_nets[name][0].weight

    def get_event_weights(self, name):
        """
        Retrieve the weights of event features given the name

        Args:
            name (string): Event name

        Returns:
            event_param_dict (OrderedDict): Dict of the weights of all offsets corresponding
            to a particular event.
        """

        event_dims = self.events_dims[name]
        mode = event_dims["mode"]

        if mode == "additive":
            event_params = self.event_params["additive_event_params"]
        if mode == "multiplicative":
            event_params = self.event_params["multiplicative_event_params"]

        event_param_dict = OrderedDict({})
        for event_delim, indices in zip(event_dims["event_delim"], event_dims["event_indices"]):
            event_param_dict[event_delim] = event_params[indices]
        return event_param_dict

    def get_reg_weights(self, name):
        """
        Retrieve the weights of regressor features given the name

        Args:
            name (string): Event name

        Returns:
            weight (torch.tensor): Weight corresponding to the given regressor
        """

        reg_index = self.regressor_names.index(name)
        weight = self.regressor_params[reg_index]
        return weight

    def _piecewise_linear_trend(self, t):
        """Piecewise linear trend, computed segmentwise or with deltas.

        Args:
            t (torch tensor, float): normalized time of
                dimensions (batch, n_forecasts)

        Returns:
            Trend component, same dimensions as input t
        """
        past_next_changepoint = t.unsqueeze(2) >= torch.unsqueeze(self.trend_changepoints_t[1:], dim=0)
        segment_id = torch.sum(past_next_changepoint, dim=2)
        current_segment = nn.functional.one_hot(segment_id, num_classes=self.n_changepoints + 1)

        k_t = torch.sum(current_segment * torch.unsqueeze(self.trend_deltas, dim=0), dim=2)

        if not self.segmentwise_trend:
            previous_deltas_t = torch.sum(past_next_changepoint * torch.unsqueeze(self.trend_deltas[:-1], dim=0), dim=2)
            ## TODO: Why do the deltas explode when we stop the gradient?
            ## Why needed: if we do not, the gradient is shared to past deltas, fails to learn past deltas well
            # previous_deltas_t = previous_deltas_t.data # explodes
            # previous_deltas_t = previous_deltas_t.detach() # explodes
            # previous_deltas_t = previous_deltas_t.detach().requires_grad_(False)  # explodes
            # previous_deltas_t = previous_deltas_t.clone().detach()  # explodes
            # previous_deltas_t = previous_deltas_t.clone().detach().requires_grad_(False)  # explodes
            k_t = k_t + previous_deltas_t

        if self.continuous_trend:
            if self.segmentwise_trend:
                deltas = self.trend_deltas[:] - torch.cat((self.trend_k0, self.trend_deltas[0:-1]))
            else:
                deltas = self.trend_deltas
            gammas = -self.trend_changepoints_t[1:] * deltas[1:]
            m_t = torch.sum(past_next_changepoint * gammas, dim=2)
            if not self.segmentwise_trend:
                m_t = m_t.detach()
        else:
            m_t = torch.sum(current_segment * torch.unsqueeze(self.trend_m, dim=0), dim=2)

        return (self.trend_k0 + k_t) * t + (self.trend_m0 + m_t)

    def trend(self, t):
        """Computes trend based on model configuration.

        Args:
            t (torch tensor float): normalized time
                dimensions (batch, n_forecasts)

        Returns:
            Trend component, same dimensions as input t

        """
        if int(self.n_changepoints) == 0:
            return self.trend_k0 * t + self.trend_m0
        else:
            return self._piecewise_linear_trend(t)

    def seasonality(self, features, name):
        """Compute single seasonality component.

        Args:
            features (torch tensor, float): features related to seasonality component
                dims: (batch, n_forecasts, n_features)
            name (str): name of seasonality. for attributiun to corresponding model weights.

        Returns:
            forecast component of dims (batch, n_forecasts)
        """
        return torch.sum(features * torch.unsqueeze(self.season_params[name], dim=0), dim=2)

    def all_seasonalities(self, s):
        """Compute all seasonality components.

        Args:
            s (dict(torch tensor, float)): dict of named seasonalities (keys) with their features (values)
                dims of each dict value: (batch, n_forecasts, n_features)

        Returns:
            forecast component of dims (batch, n_forecasts)
        """
        x = torch.zeros(s[list(s.keys())[0]].shape[:2])
        for name, features in s.items():
            x = x + self.seasonality(features, name)
        return x

    def event_effects(self, features, params, indices=None):
        """
        Computes events component of the model
        Args:
            features (torch tensor, float): features (either additive or multiplicative) related to event component
                dims: (batch, n_forecasts, n_features)
            params (nn.Parameter): params (either additive or multiplicative) related to events
            indices (list of int): indices in the feature tensors related to a particular event
        Returns:
            forecast component of dims (batch, n_forecasts)
        """
        if indices is not None:
            features = features[:,:,indices]
            params = params[indices]

        return torch.sum(features * torch.unsqueeze(params, dim=0), dim=2)

    def regressor_effects(self, features):
        """
        Computes regressor component of the model
        Args:
            features (torch tensor, float): features related to regressors component
                dims: (batch, n_forecasts, n_features)

        Returns:
            forecast component of dims (batch, n_forecasts)

        """
        return torch.sum(features * torch.unsqueeze(self.regressor_params, dim=0), dim=2)

    def auto_regression(self, lags):
        """Computes auto-regessive model component AR-Net.

        Args:
            lags (torch tensor, float): previous times series values.
                dims: (batch, n_lags)

        Returns:
            forecast component of dims: (batch, n_forecasts)
        """
        x = lags
        for i in range(self.num_hidden_layers + 1):
            if i > 0: x = nn.functional.relu(x)
            x = self.ar_net[i](x)
        return x

    def covariate(self, lags, name):
        """Compute single covariate component.

        Args:
            lags (torch tensor, float): lagged values of covariate
                dims: (batch, n_lags)
            name (str): name of covariate. for attributiun to corresponding model weights.

        Returns:
            forecast component of dims (batch, n_forecasts)
        """
        x = lags
        for i in range(self.num_hidden_layers + 1):
            if i > 0: x = nn.functional.relu(x)
            x = self.covar_nets[name][i](x)
        return x

    def all_covariates(self, covariates):
        """Compute all covariate components.

        Args:
            covariates (dict(torch tensor, float)): dict of named covariates (keys) with their features (values)
                dims of each dict value: (batch, n_lags)

        Returns:
            forecast component of dims (batch, n_forecasts)
        """
        for i, name in enumerate(covariates.keys()):
            if i == 0:
                x = self.covariate(lags=covariates[name], name=name)
            if i > 0:
                x = x + self.covariate(lags=covariates[name], name=name)
        return x

    def forward(self, inputs):
        """This method defines the model forward pass.

        Time input is required. Minimum model setup is a linear trend.
        Args:
            inputs (dict):
                time (torch tensor float): normalized time
                    dims: (batch, n_forecasts)
                lags (torch tensor, float): previous times series values.
                    dims: (batch, n_lags)
                seasonalities (dict(torch tensor, float)): dict of named seasonalities (keys) with their features (values)
                    dims of each dict value: (batch, n_forecasts, n_features)
                covariates (dict(torch tensor, float)): dict of named covariates (keys) with their features (values)
                    dims of each dict value: (batch, n_lags)
                events (torch tensor, float): all event features
                    dims: (batch, n_forecasts, n_features)
                regressors (torch tensor, float): all regressor features
                    dims: (batch, n_forecasts, n_features)
        Returns:
            forecast of dims (batch, n_forecasts)
        """
        trend = self.trend(t=inputs['time'])

        additive_components = torch.zeros_like(trend)
        multiplicative_components = torch.zeros_like(trend)

        if "lags" in inputs:
            # out += self.auto_regression(lags=inputs['lags'])
            additive_components += self.auto_regression(lags=inputs['lags'])
        # else: assert self.n_lags == 0

        if 'covariates' in inputs:
            # out += self.all_covariates(covariates=inputs['covariates'])
            additive_components += self.all_covariates(covariates=inputs['covariates'])

        if 'seasonalities' in inputs:
            # assert self.season_dims is not None
            s = self.all_seasonalities(s=inputs['seasonalities'])
            if self.season_mode == 'additive':
                additive_components += s
            elif self.season_mode == 'multiplicative':
                multiplicative_components += s
        # else: assert self.season_dims is None

        if 'events' in inputs:
<<<<<<< HEAD
            out += self.event_effects(features=inputs['events'])
        if 'regressors' in inputs:
            out += self.regressor_effects(features=inputs['regressors'])
=======
            if "additive_events" in inputs["events"].keys():
                additive_components += self.event_effects(
                    inputs["events"]["additive_events"], self.event_params["additive_event_params"])
            if "multiplicative_events" in inputs["events"].keys():
                multiplicative_components += self.event_effects(
                    inputs["events"]["multiplicative_events"], self.event_params["multiplicative_event_params"])

        out = trend + trend * multiplicative_components + additive_components

>>>>>>> b74ac19f
        return out

    def compute_components(self, inputs):
        """This method returns the values of each model component.

        Time input is required. Minimum model setup is a linear trend.
        Args:
            inputs (dict):
                time (torch tensor float): normalized time
                    dims: (batch, n_forecasts)
                lags (torch tensor, float): previous times series values.
                    dims: (batch, n_lags)
                seasonalities (dict(torch tensor, float)): dict of named seasonalities (keys) with their features (values)
                    dims of each dict value: (batch, n_forecasts, n_features)
                covariates (dict(torch tensor, float)): dict of named covariates (keys) with their features (values)
                    dims of each dict value: (batch, n_lags)
                events (torch tensor, float): all event features
                    dims: (batch, n_forecasts, n_features)
        Returns:
            dict of forecast_component: value
                with elements of dims (batch, n_forecasts)
        """
        components = {
            'trend': self.trend(t=inputs['time']),
        }
        if 'seasonalities' in inputs:
            for name, features in inputs['seasonalities'].items():
                components['season_{}'.format(name)] = self.seasonality(features=features, name=name)
        if "lags" in inputs:
            assert self.n_lags >= 1
            components['ar'] = self.auto_regression(lags=inputs['lags'])
        if "covariates" in inputs:
            for name, lags in inputs['covariates'].items():
                components['covar_{}'.format(name)] = self.covariate(lags=lags, name=name)
        if "events" in inputs:
<<<<<<< HEAD
            components['events'] = self.event_effects(features=inputs["events"])
            for event, row in self.events_dims.groupby('event'):
                start_loc = row.index.min()
                end_loc = row.index.max() + 1
                features = torch.zeros(inputs["events"].shape)
                features[:, :, start_loc:end_loc] = inputs["events"][:, :, start_loc:end_loc]
                components['event_{}'.format(event)] = self.event_effects(features=features)
        if "regressors" in inputs:
            components["regressors"] = self.regressor_effects(features=inputs["regressors"])
            for reg in self.regressor_names:
                index = self.regressor_names.index(reg)
                feature = inputs["regressors"][:, :, index]
                feature = feature.unsqueeze(-1)
                components['regressor_{}'.format(reg)] = self.regressor_effects(features=feature)
=======
            if 'additive_events' in inputs["events"].keys():
                components['events_additive'] = self.event_effects(features=inputs["events"]["additive_events"],
                                                               params=self.event_params["additive_event_params"])
            if 'multiplicative_events' in inputs["events"].keys():
                components['events_multiplicative'] = self.event_effects(features=inputs["events"]["multiplicative_events"],
                                                                     params=self.event_params["multiplicative_event_params"])
            for event, configs in self.events_dims.items():
                mode = configs["mode"]
                indices = configs["event_indices"]
                if mode == "additive":
                    features = inputs["events"]["additive_events"]
                    params = self.event_params["additive_event_params"]
                else:
                    features = inputs["events"]["multiplicative_events"]
                    params = self.event_params["multiplicative_event_params"]
                components['event_{}'.format(event)] = self.event_effects(features=features, params=params, indices=indices)
>>>>>>> b74ac19f
        return components

class FlatNet(nn.Module):
    '''
    Linear regression fun
    '''

    def __init__(self, d_inputs, d_outputs):
        # Perform initialization of the pytorch superclass
        super(FlatNet, self).__init__()
        # if self.num_hidden_layers == 0:
        #     self.ar_net = nn.Linear(n_lags, n_forecasts, bias=False)
        #     nn.init.kaiming_normal_(self.ar_net.weight, mode='fan_in')
        # else:
        self.layers = nn.Sequential(
            nn.Linear(d_inputs, d_outputs),
        )
        nn.init.kaiming_normal_(self.layers[0].weight, mode='fan_in')

    def forward(self, x):
        return self.layers(x)

    @property
    def ar_weights(self):
        return self.model.layers[0].weight


class DeepNet(nn.Module):
    '''
    A simple, general purpose, fully connected network
    '''
    def __init__(self, d_inputs, d_outputs, d_hidden=32, num_hidden_layers=0):
        # Perform initialization of the pytorch superclass
        super(DeepNet, self).__init__()
        self.layers = nn.ModuleList()
        for i in range(num_hidden_layers):
            self.layers.append(nn.Linear(d_inputs, d_hidden, bias=True))
            d_inputs = d_hidden
        self.layers.append(nn.Linear(d_inputs, d_outputs, bias=True))
        for lay in self.layers:
            nn.init.kaiming_normal_(lay.weight, mode='fan_in')

    def forward(self, x):
        '''
        This method defines the network layering and activation functions
        '''
        activation = nn.functional.relu
        for i in range(len(self.layers)):
            if i > 0: x = activation(x)
            x = self.layers[i](x)
        return x

    @property
    def ar_weights(self):
        return self.layers[0].weight<|MERGE_RESOLUTION|>--- conflicted
+++ resolved
@@ -448,11 +448,6 @@
         # else: assert self.season_dims is None
 
         if 'events' in inputs:
-<<<<<<< HEAD
-            out += self.event_effects(features=inputs['events'])
-        if 'regressors' in inputs:
-            out += self.regressor_effects(features=inputs['regressors'])
-=======
             if "additive_events" in inputs["events"].keys():
                 additive_components += self.event_effects(
                     inputs["events"]["additive_events"], self.event_params["additive_event_params"])
@@ -462,7 +457,6 @@
 
         out = trend + trend * multiplicative_components + additive_components
 
->>>>>>> b74ac19f
         return out
 
     def compute_components(self, inputs):
@@ -498,22 +492,6 @@
             for name, lags in inputs['covariates'].items():
                 components['covar_{}'.format(name)] = self.covariate(lags=lags, name=name)
         if "events" in inputs:
-<<<<<<< HEAD
-            components['events'] = self.event_effects(features=inputs["events"])
-            for event, row in self.events_dims.groupby('event'):
-                start_loc = row.index.min()
-                end_loc = row.index.max() + 1
-                features = torch.zeros(inputs["events"].shape)
-                features[:, :, start_loc:end_loc] = inputs["events"][:, :, start_loc:end_loc]
-                components['event_{}'.format(event)] = self.event_effects(features=features)
-        if "regressors" in inputs:
-            components["regressors"] = self.regressor_effects(features=inputs["regressors"])
-            for reg in self.regressor_names:
-                index = self.regressor_names.index(reg)
-                feature = inputs["regressors"][:, :, index]
-                feature = feature.unsqueeze(-1)
-                components['regressor_{}'.format(reg)] = self.regressor_effects(features=feature)
-=======
             if 'additive_events' in inputs["events"].keys():
                 components['events_additive'] = self.event_effects(features=inputs["events"]["additive_events"],
                                                                params=self.event_params["additive_event_params"])
@@ -530,7 +508,13 @@
                     features = inputs["events"]["multiplicative_events"]
                     params = self.event_params["multiplicative_event_params"]
                 components['event_{}'.format(event)] = self.event_effects(features=features, params=params, indices=indices)
->>>>>>> b74ac19f
+        if "regressors" in inputs:
+            components["regressors"] = self.regressor_effects(features=inputs["regressors"])
+            for reg in self.regressor_names:
+                index = self.regressor_names.index(reg)
+                feature = inputs["regressors"][:, :, index]
+                feature = feature.unsqueeze(-1)
+                components['regressor_{}'.format(reg)] = self.regressor_effects(features=feature)
         return components
 
 class FlatNet(nn.Module):
