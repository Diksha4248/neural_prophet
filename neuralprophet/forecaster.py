--- conflicted
+++ resolved
@@ -656,11 +656,7 @@
             pd.DataFrame
                 metrics with training and potentially evaluation metrics
         """
-<<<<<<< HEAD
         # Setup
-        if self.fitted is True and not continue_training:
-=======
-        # df preparation
         # List of different time series IDs, for global-local modelling (if enabled)
         df, _, _, _, self.id_list = df_utils.prep_or_copy_df(df)
 
@@ -668,8 +664,7 @@
         self.nb_trends_modelled = len(self.id_list) if self.config_trend.trend_global_local == "local" else 1
         self.nb_seasonalities_modelled = len(self.id_list) if self.config_season.global_local == "local" else 1
 
-        if self.fitted is True:
->>>>>>> a318f377
+        if self.fitted is True and not continue_training:
             log.error("Model has already been fitted. Re-fitting may break or produce different results.")
         self.max_lags = df_utils.get_max_num_lags(self.config_covar, self.n_lags)
         if self.max_lags == 0 and self.n_forecasts > 1:
@@ -681,7 +676,7 @@
             )
 
         # Pre-processing
-        df, _, _, _ = df_utils.prep_or_copy_df(df)
+        df, _, _, _, _ = df_utils.prep_or_copy_df(df)
         df = self._check_dataframe(df, check_y=True, exogenous=True)
         self.data_freq = df_utils.infer_frequency(df, n_lags=self.max_lags, freq=freq)
         df = self._handle_missing_data(df, freq=self.data_freq)
@@ -1881,15 +1876,11 @@
             max_lags=self.max_lags,
             num_hidden_layers=self.config_model.num_hidden_layers,
             d_hidden=self.config_model.d_hidden,
-<<<<<<< HEAD
             metrics=self.metrics,
             denormalize=denormalize,
-=======
             id_list=self.id_list,
-            quantiles=self.config_train.quantiles,
             nb_trends_modelled=self.nb_trends_modelled,
             nb_seasonalities_modelled=self.nb_seasonalities_modelled,
->>>>>>> a318f377
         )
         log.debug(self.model)
         return self.model
@@ -2258,170 +2249,9 @@
         loader = DataLoader(dataset, batch_size=min(1024, len(dataset)), shuffle=False, drop_last=False)
         return loader
 
-<<<<<<< HEAD
     def _train(self, df, df_val=None, minimal=False, continue_training=False):
         """
         Execute model training procedure for a configured number of epochs.
-=======
-    def _get_time_based_sample_weight(self, t):
-        weight = torch.ones_like(t)
-        if self.config_train.newer_samples_weight > 1.0:
-            end_w = self.config_train.newer_samples_weight
-            start_t = self.config_train.newer_samples_start
-            time = (t.detach() - start_t) / (1.0 - start_t)
-            time = torch.maximum(torch.zeros_like(time), time)
-            time = torch.minimum(torch.ones_like(time), time)  # time = 0 to 1
-            time = np.pi * (time - 1.0)  # time =  -pi to 0
-            time = 0.5 * torch.cos(time) + 0.5  # time =  0 to 1
-            # scales end to be end weight times bigger than start weight
-            # with end weight being 1.0
-            weight = (1.0 + time * (end_w - 1.0)) / end_w
-        return weight.unsqueeze(dim=2)  # add an extra dimension for the quantiles
-
-    def _train_epoch(self, e, loader):
-        """Make one complete iteration over all samples in dataloader and update model after each batch.
-
-        Parameters
-        ----------
-            e : int
-                current epoch number
-            loader : torch DataLoader
-                Training Dataloader
-        """
-        self.model.train()
-        for i, (inputs, targets, meta) in enumerate(loader):
-            # Run forward calculation
-            if self.model.config_trend.trend_global_local == "local":
-                meta_name_tensor = torch.tensor([self.model.id_dict[i] for i in meta["df_name"]])
-            elif self.model.config_season is None:
-                meta_name_tensor = None
-            elif self.model.config_season.global_local == "local":
-                meta_name_tensor = torch.tensor([self.model.id_dict[i] for i in meta["df_name"]])
-            else:
-                meta_name_tensor = None
-            predicted = self.model.forward(inputs, meta_name_tensor)
-            # store predictions in self for later network visualization
-            self.train_epoch_prediction = predicted
-            # Compute loss. no reduction.
-            loss = self.config_train.loss_func(predicted, targets)
-            # Weigh newer samples more.
-            loss = loss * self._get_time_based_sample_weight(t=inputs["time"])
-            loss = loss.sum(dim=2).mean()
-            # Regularize.
-            loss, reg_loss = self._add_batch_regularizations(loss, e, i / float(len(loader)))
-            self.optimizer.zero_grad()
-            loss.backward()
-            self.optimizer.step()
-            self.scheduler.step()
-            if self.metrics is not None:
-                self.metrics.update(
-                    predicted=predicted.detach()[:, :, 0],
-                    target=targets.detach().squeeze(dim=2),
-                    values={"Loss": loss, "RegLoss": reg_loss},
-                )  # compute metrics only for the median quantile (index 0)
-        if self.metrics is not None:
-            return self.metrics.compute(save=True)
-        else:
-            return None
-
-    def _add_batch_regularizations(self, loss, e, iter_progress):
-        """Add regularization terms to loss, if applicable
-
-        Parameters
-        ----------
-            loss : torch.Tensor, scalar
-                current batch loss
-            e : int
-                current epoch number
-            iter_progress : float
-                this epoch's progress of iterating over dataset [0, 1]
-
-        Returns
-        -------
-            loss, reg_loss
-        """
-        delay_weight = self.config_train.get_reg_delay_weight(e, iter_progress)
-
-        reg_loss = torch.zeros(1, dtype=torch.float, requires_grad=False)
-        if delay_weight > 0:
-            # Add regularization of AR weights - sparsify
-            if self.max_lags > 0 and self.config_ar.reg_lambda is not None:
-                reg_ar = self.config_ar.regularize(self.model.ar_weights)
-                reg_ar = torch.sum(reg_ar).squeeze() / self.n_forecasts
-                reg_loss += self.config_ar.reg_lambda * reg_ar
-
-            # Regularize trend to be smoother/sparse
-            l_trend = self.config_trend.trend_reg
-            if self.config_trend.n_changepoints > 0 and l_trend is not None and l_trend > 0:
-                reg_trend = utils.reg_func_trend(
-                    weights=self.model.get_trend_deltas,
-                    threshold=self.config_train.trend_reg_threshold,
-                )
-                reg_loss += l_trend * reg_trend
-
-            # Regularize seasonality: sparsify fourier term coefficients
-            l_season = self.config_train.reg_lambda_season
-            if self.model.season_dims is not None and l_season is not None and l_season > 0:
-                for name in self.model.season_params.keys():
-                    reg_season = utils.reg_func_season(self.model.season_params[name])
-                    reg_loss += l_season * reg_season
-
-            # Regularize events: sparsify events features coefficients
-            if self.config_events is not None or self.config_country_holidays is not None:
-                reg_events_loss = utils.reg_func_events(self.config_events, self.config_country_holidays, self.model)
-                reg_loss += reg_events_loss
-
-            # Regularize lagged regressors: sparsify covariate features coefficients
-            if self.config_covar is not None:
-                reg_covariate_loss = utils.reg_func_covariates(self.config_covar, self.model)
-                reg_loss += reg_covariate_loss
-
-            # Regularize future regressors: sparsify regressor features coefficients
-            if self.config_regressors is not None:
-                reg_regressor_loss = utils.reg_func_regressors(self.config_regressors, self.model)
-                reg_loss += reg_regressor_loss
-
-        reg_loss = delay_weight * reg_loss
-        loss = loss + reg_loss
-        return loss, reg_loss
-
-    def _evaluate_epoch(self, loader, val_metrics):
-        """Evaluates model performance.
-
-        Parameters
-        ----------
-            loader : torch DataLoader
-                instantiated Validation Dataloader (with TimeDataset)
-            val_metrics : MetricsCollection
-                alidation metrics to be computed.
-
-        Returns
-        -------
-            dict with evaluation metrics
-        """
-        with torch.no_grad():
-            self.model.eval()
-            for inputs, targets, meta in loader:
-                if self.model.config_trend.trend_global_local == "local":
-                    meta_name_tensor = torch.tensor([self.model.id_dict[i] for i in meta["df_name"]])
-                elif self.model.config_season is None:
-                    meta_name_tensor = None
-                elif self.model.config_season.global_local == "local":
-                    meta_name_tensor = torch.tensor([self.model.id_dict[i] for i in meta["df_name"]])
-                else:
-                    meta_name_tensor = None
-
-                predicted = self.model.forward(inputs, meta_name_tensor)
-                val_metrics.update(
-                    predicted=predicted.detach()[:, :, 0], target=targets.detach().squeeze()
-                )  # compute metrics only for the median quantile
-
-            val_metrics = val_metrics.compute(save=True)
-        return val_metrics
-
-    def _train(self, df, df_val=None, progress="bar"):
-        """Execute model training procedure for a configured number of epochs.
->>>>>>> a318f377
 
         Parameters
         ----------
@@ -2439,14 +2269,13 @@
             pd.DataFrame
                 metrics
         """
-<<<<<<< HEAD
         # Set up data the training dataloader
-        df, _, _, _ = df_utils.prep_or_copy_df(df)
+        df, _, _, _, _ = df_utils.prep_or_copy_df(df)
         train_loader = self._init_train_loader(df)
 
         # Set up data the validation dataloader
         if df_val is not None:
-            df_val, _, _, _ = df_utils.prep_or_copy_df(df_val)
+            df_val, _, _, _, _ = df_utils.prep_or_copy_df(df_val)
             val_loader = self._init_val_loader(df_val)
 
         # TODO: check how to handle this with Lightning (the rest moved to utils.configure_denormalization)
@@ -2462,46 +2291,6 @@
         #         self.metrics_logger.checkpoint_path, config_train=self.config_train
         #     )
         #     pass
-=======
-        df, _, _, _, _ = df_utils.prep_or_copy_df(df)
-        if df_val is not None:
-            df_val, _, _, _, _ = df_utils.prep_or_copy_df(df_val)
-        # parse progress arg
-        progress_bar = False
-        progress_print = False
-        plot_live_loss = False
-        plot_live_all_metrics = False
-        if progress.lower() == "bar":
-            progress_bar = True
-        elif progress.lower() == "print":
-            progress_print = True
-        elif progress.lower() == "plot":
-            plot_live_loss = True
-        elif progress.lower() in ["plot-all", "plotall", "plot all"]:
-            plot_live_loss = True
-            plot_live_all_metrics = True
-        elif not progress.lower() == "none":
-            raise ValueError(f"received unexpected value for progress {progress}")
-
-        if self.metrics is None:
-            log.info("No progress prints or plots possible because metrics are deactivated.")
-            if df_val is not None:
-                log.warning("Ignoring supplied df_val as no metrics are specified.")
-            if plot_live_loss or plot_live_all_metrics:
-                log.warning("Can not plot live loss as no metrics are specified.")
-                progress_bar = True
-            if progress_print:
-                log.warning("Can not print progress as no metrics are specified.")
-            return self._train_minimal(df, progress_bar=progress_bar)
-
-        # set up data loader
-        loader = self._init_train_loader(df)
-        # set up Metrics
-        if self.highlight_forecast_step_n is not None:
-            self.metrics.add_specific_target(target_pos=self.highlight_forecast_step_n - 1)
-        if not self.config_normalization.global_normalization:
-            log.warning("When Global modeling with local normalization, metrics are displayed in normalized scale.")
->>>>>>> a318f377
         else:
             self.model = self._init_model()
 
@@ -2556,7 +2345,6 @@
 
     def restore_trainer(self):
         """
-<<<<<<< HEAD
         Restore the trainer based on the forecaster configuration.
         """
         self.trainer = utils.configure_trainer(
@@ -2566,22 +2354,6 @@
             additional_logger=self.additional_logger,
         )
         self.metrics = metrics.get_metrics(self.collect_metrics)
-=======
-        df, _, _, _, _ = df_utils.prep_or_copy_df(df)
-        loader = self._init_train_loader(df)
-        if progress_bar:
-            training_loop = tqdm(
-                range(self.config_train.epochs),
-                total=self.config_train.epochs,
-                leave=log.getEffectiveLevel() <= 20,
-            )
-        else:
-            training_loop = range(self.config_train.epochs)
-        for e in training_loop:
-            if progress_bar:
-                training_loop.set_description(f"Epoch[{(e+1)}/{self.config_train.epochs}]")
-            _ = self._train_epoch(e, loader)
->>>>>>> a318f377
 
     def _eval_true_ar(self):
         assert self.max_lags > 0
@@ -2808,7 +2580,6 @@
         else:
             dates = df["ds"].iloc[self.max_lags :]
 
-<<<<<<< HEAD
         # Pass the include_components flag to the model
         self.model.set_compute_components(include_components)
         # Compute the predictions and components (if requested)
@@ -2816,33 +2587,6 @@
         # Extract the prediction and components
         predicted, component_vectors = zip(*result)
         predicted = np.concatenate(predicted)
-=======
-        with torch.no_grad():
-            self.model.eval()
-
-            for inputs, _, meta in loader:
-                if self.model.config_trend.trend_global_local == "local":
-                    meta_name_tensor = torch.tensor([self.model.id_dict[i] for i in meta["df_name"]])
-                elif self.model.config_season is None:
-                    meta_name_tensor = None
-                elif self.model.config_season.global_local == "local":
-                    meta_name_tensor = torch.tensor([self.model.id_dict[i] for i in meta["df_name"]])
-                else:
-                    meta_name_tensor = None
-
-                inputs["predict_mode"] = True
-                predicted = self.model.forward(inputs, meta_name_tensor)
-
-                predicted_vectors.append(predicted.detach().numpy())
-
-                if include_components:
-                    components = self.model.compute_components(inputs, meta_name_tensor)
-                    if component_vectors is None:
-                        component_vectors = {name: [value.detach().numpy()] for name, value in components.items()}
-                    else:
-                        for name, value in components.items():
-                            component_vectors[name].append(value.detach().numpy())
->>>>>>> a318f377
 
         # Post-process and normalize the predictions
         data_params = self.config_normalization.get_data_params(df_name)
