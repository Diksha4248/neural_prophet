--- conflicted
+++ resolved
@@ -14,12 +14,8 @@
 from neuralprophet import time_dataset
 from neuralprophet import df_utils
 from neuralprophet import utils
-<<<<<<< HEAD
-from neuralprophet import plotting
-=======
 from neuralprophet.plot_forecast import plot, plot_components
 from neuralprophet.plot_model_parameters import plot_parameters
->>>>>>> 184c6a99
 from neuralprophet import metrics
 from neuralprophet.utils import set_logger_level
 
@@ -35,31 +31,6 @@
     """
 
     def __init__(
-<<<<<<< HEAD
-            self,
-            n_forecasts=1,
-            n_lags=0,
-            trend_mode='linear',
-            n_changepoints=5,
-            learning_rate=1.0,
-            loss_func='Huber',
-            normalize_y=True,
-            num_hidden_layers=0,
-            d_hidden=None,
-            ar_sparsity=None,
-            trend_smoothness=0,
-            trend_threshold=False,
-            yearly_seasonality='auto',
-            weekly_seasonality='auto',
-            daily_seasonality='auto',
-            seasonality_mode='additive',
-            seasonality_reg=None,
-            data_freq='D',
-            impute_missing=True,
-            log_level=None,
-            trend_cap=None,
-            trend_floor=None,
-=======
         self,
         growth="linear",
         changepoints=None,
@@ -67,6 +38,8 @@
         changepoints_range=0.8,
         trend_reg=0,
         trend_reg_threshold=False,
+        trend_cap=None,
+        trend_floor=None,
         yearly_seasonality="auto",
         weekly_seasonality="auto",
         daily_seasonality="auto",
@@ -83,7 +56,6 @@
         normalize="soft",
         impute_missing=True,
         log_level=None,
->>>>>>> 184c6a99
     ):
         """
         Args:
@@ -103,6 +75,12 @@
             trend_reg_threshold (bool, float): Allowance for trend to change without regularization.
                 True: Automatically set to a value that leads to a smooth trend.
                 False: All changes in changepoints are regularized
+            trend_cap (np.array of length of df or None): capacity for logistic growth trend.
+                array gives capacity values at each time point in df
+                default: None, capacity is learned as a single value used for all times
+            trend_floor (np.array of length of df or None): floor for logistic growth trend.
+                array gives floor values at each time point in df
+                default: None, floor is learned as a single value used for all times
             yearly_seasonality (bool, int): Fit yearly seasonality.
                 Can be 'auto', True, False, or a number of Fourier/linear terms to generate.
             weekly_seasonality (bool, int): Fit monthly seasonality.
@@ -134,29 +112,6 @@
             log_level (str): The log level of the logger objects used for printing procedure status
                 updates for debugging/monitoring. Should be one of 'NOTSET', 'DEBUG', 'INFO', 'WARNING',
                 'ERROR' or 'CRITICAL'
-<<<<<<< HEAD
-        TODO:
-            changepoints (np.array): List of dates at which to include potential changepoints. If
-                not specified, potential changepoints are selected automatically.
-            changepoint_range (float): Proportion of history in which trend changepoints will
-                be estimated. Defaults to 0.9 for the first 90%. Not used if
-                `changepoints` is specified.
-        """
-        ## Logging
-        if log_level is not None:
-            set_logger_level(log, log_level)
-
-        ## General
-        self.name = "NeuralProphet"
-        self.n_forecasts = n_forecasts
-
-        ## Data Preprocessing
-        self.normalize_y = normalize_y
-        self.data_freq = data_freq
-        if self.data_freq != 'D':
-            # TODO: implement other frequency handling than daily.
-            log.warning("Parts of code may break if using other than daily data.")
-=======
         """
         # Logging
         if log_level is not None:
@@ -168,7 +123,6 @@
 
         # Data Preprocessing
         self.normalize = normalize
->>>>>>> 184c6a99
         self.impute_missing = impute_missing
         self.impute_limit_linear = 5
         self.impute_rolling = 20
@@ -212,50 +166,6 @@
         self.n_lags = n_lags
         if n_lags == 0 and n_forecasts > 1:
             self.n_forecasts = 1
-<<<<<<< HEAD
-            log.warning("Changing n_forecasts to 1. Without lags, "
-                  "the forecast can be computed for any future time, independent of present values")
-        self.model_config = AttrDict({
-            "num_hidden_layers": num_hidden_layers,
-            "d_hidden": d_hidden,
-        })
-
-        ## Trend
-        self.trend_mode = trend_mode
-        self.n_changepoints = n_changepoints
-        self.trend_smoothness = trend_smoothness
-
-        if self.trend_mode == 'linear':
-	        if self.n_changepoints > 0 and self.trend_smoothness > 0:
-	            log.warning("A numeric value greater than 0 for continuous_trend is interpreted as"
-	                  " the trend changepoint regularization strength. Please note that this feature is experimental.")
-	            self.train_config.reg_lambda_trend = 0.01*self.trend_smoothness
-	            if trend_threshold is not None and trend_threshold is not False:
-	                if trend_threshold == 'auto' or trend_threshold is True:
-	                    self.train_config.trend_reg_threshold = 3.0 / (3 + (1 + self.trend_smoothness) * np.sqrt(self.n_changepoints))
-	                else:
-	                    self.train_config.trend_reg_threshold = trend_threshold
-        elif self.trend_mode == 'logistic':
-            pass
-        else:
-            raise NotImplementedError
-
-        ## Seasonality
-        self.season_config = AttrDict({})
-        self.season_config.type = 'fourier'  # Currently no other seasonality_type
-        self.season_config.mode = seasonality_mode
-        self.season_config.periods = OrderedDict({ # defaults
-            "yearly": AttrDict({'resolution': 6, 'period': 365.25, 'arg': yearly_seasonality}),
-            "weekly": AttrDict({'resolution': 4, 'period': 7, 'arg': weekly_seasonality,}),
-            "daily": AttrDict({'resolution': 6, 'period': 1, 'arg': daily_seasonality,}),
-        })
-        if seasonality_reg is not None:
-            log.warning("A Regularization strength for the seasonal Fourier Terms was set."
-                  "Please note that this feature is experimental.")
-            self.train_config.reg_lambda_season = 0.1 * seasonality_reg
-
-        ## Events
-=======
             log.warning(
                 "Changing n_forecasts to 1. Without lags, "
                 "the forecast can be computed for any future time, independent of present values"
@@ -275,6 +185,8 @@
             cp_range=changepoints_range,
             reg_lambda=trend_reg,
             reg_threshold=trend_reg_threshold,
+            trend_cap=trend_cap,
+            trend_floor=trend_floor,
         )
         # self.train_config.reg_lambda_trend = self.config_trend.reg_lambda
         # self.train_config.trend_reg_threshold = self.config_trend.reg_threshold
@@ -290,19 +202,15 @@
         self.train_config.reg_lambda_season = self.season_config.reg_lambda
 
         # Events
->>>>>>> 184c6a99
         self.events_config = None
         self.country_holidays_config = None
 
         # Extra Regressors
         self.covar_config = None
         self.regressors_config = None
-<<<<<<< HEAD
-=======
 
         # set during fit()
         self.data_freq = None
->>>>>>> 184c6a99
 
         # Set during _train()
         self.fitted = False
@@ -317,10 +225,6 @@
         # later set by user (optional)
         self.highlight_forecast_step_n = None
         self.true_ar_weights = None
-
-        if trend_mode == 'logistic':
-            self.trend_cap = trend_cap
-            self.trend_floor = trend_floor
 
     def _init_model(self):
         """Build Pytorch model with configured hyperparamters.
@@ -339,16 +243,6 @@
             n_lags=self.n_lags,
             num_hidden_layers=self.model_config.num_hidden_layers,
             d_hidden=self.model_config.d_hidden,
-<<<<<<< HEAD
-            season_dims=utils.season_config_to_model_dims(self.season_config),
-            season_mode=self.season_config.mode if self.season_config is not None else None,
-            covar_config=self.covar_config,
-            regressors_dims=utils.regressors_config_to_model_dims(self.regressors_config),
-            events_dims=utils.events_config_to_model_dims(self.events_config, self.country_holidays_config),
-            trend_cap=self.trend_cap,
-            trend_floor=self.trend_floor,
-=======
->>>>>>> 184c6a99
         )
         log.debug(self.model)
         return self.model
@@ -439,12 +333,6 @@
                         df[column].fillna(0, inplace=True)
                     else:
                         df, remaining_na = df_utils.fill_linear_then_rolling_avg(
-<<<<<<< HEAD
-                            df, column=column, allow_missing_dates=allow_missing_dates,
-                            limit_linear=self.impute_limit_linear, rolling=self.impute_rolling, freq=self.data_freq)
-                    log.info("{} NaN values in column {} were auto-imputed."
-                                     .format(sum_na - remaining_na, column))
-=======
                             df,
                             column=column,
                             allow_missing_dates=allow_missing_dates,
@@ -453,7 +341,6 @@
                             freq=self.data_freq,
                         )
                     log.info("{} NaN values in column {} were auto-imputed.".format(sum_na - remaining_na, column))
->>>>>>> 184c6a99
                     if remaining_na > 0:
                         raise ValueError(
                             "More than {} consecutive missing values encountered in column {}. "
@@ -512,19 +399,10 @@
                 raise ValueError("Name {name!r} already used for a seasonality.".format(name=name))
         if check_regressors and self.covar_config is not None:
             if name in self.covar_config:
-<<<<<<< HEAD
-                raise ValueError('Name {name!r} already used for an added regressor.'
-                                 .format(name=name))
-        if check_regressors and self.regressors_config is not None:
-            if name in self.regressors_config.keys():
-                raise ValueError('Name {name!r} already used for an added regressor.'
-                                 .format(name=name))
-=======
                 raise ValueError("Name {name!r} already used for an added regressor.".format(name=name))
         if check_regressors and self.regressors_config is not None:
             if name in self.regressors_config.keys():
                 raise ValueError("Name {name!r} already used for an added regressor.".format(name=name))
->>>>>>> 184c6a99
 
     def _init_train_loader(self, df):
         """Executes data preparation steps and initiates training procedure.
@@ -537,14 +415,6 @@
         """
         ## compute data parameters
         self.data_params = df_utils.init_data_params(
-<<<<<<< HEAD
-            df, normalize_y=self.normalize_y, covariates_config=self.covar_config, regressor_config=self.regressors_config,
-            events_config=self.events_config)
-        df = df_utils.normalize(df, self.data_params)
-        self.history = df.copy(deep=True)
-        self.season_config = utils.set_auto_seasonalities(
-            dates=self.history['ds'], season_config=self.season_config)
-=======
             df,
             normalize=self.normalize,
             covariates_config=self.covar_config,
@@ -554,7 +424,6 @@
         df = df_utils.normalize(df, self.data_params)
         self.history = df.copy(deep=True)
         self.season_config = utils.set_auto_seasonalities(dates=self.history["ds"], season_config=self.season_config)
->>>>>>> 184c6a99
         if self.country_holidays_config is not None:
             self.country_holidays_config["holiday_names"] = utils.get_holidays_from_country(
                 self.country_holidays_config["country"], df["ds"]
@@ -702,19 +571,11 @@
                 from livelossplot import PlotLosses
             except:
                 plot_live_loss = False
-<<<<<<< HEAD
-                log.warn(
-                    "To plot live loss, please install neuralprophet[live]."
-                    "Using pip: 'pip install neuralprophet[live]'"
-                    "Or install the missing package manually: 'pip install livelossplot'",
-                    exc_info=True
-=======
                 log.warning(
                     "To plot live loss, please install neuralprophet[live]."
                     "Using pip: 'pip install neuralprophet[live]'"
                     "Or install the missing package manually: 'pip install livelossplot'",
                     exc_info=True,
->>>>>>> 184c6a99
                 )
 
         loader = self._init_train_loader(df)
@@ -732,26 +593,14 @@
         start = time.time()
         if use_tqdm:
             training_loop = tqdm(
-<<<<<<< HEAD
-                range(self.train_config.epochs),
-                total=self.train_config.epochs,
-                leave=log.getEffectiveLevel() <= 20
-=======
                 range(self.train_config.epochs), total=self.train_config.epochs, leave=log.getEffectiveLevel() <= 20
->>>>>>> 184c6a99
             )
         else:
             training_loop = range(self.train_config.epochs)
         if plot_live_loss:
-<<<<<<< HEAD
-            live_out = ['MatplotlibPlot']
-            if not use_tqdm:
-                live_out.append('ExtremaPrinter')
-=======
             live_out = ["MatplotlibPlot"]
             if not use_tqdm:
                 live_out.append("ExtremaPrinter")
->>>>>>> 184c6a99
             live_loss = PlotLosses(outputs=live_out)
         for e in training_loop:
             metrics_live = {}
@@ -762,13 +611,9 @@
             metrics_live["{}".format(list(epoch_metrics)[0])] = epoch_metrics[list(epoch_metrics)[0]]
             if val:
                 val_epoch_metrics = self._evaluate_epoch(val_loader, val_metrics)
-<<<<<<< HEAD
-                metrics_live["val_{}".format(list(val_epoch_metrics)[0])] = val_epoch_metrics[list(val_epoch_metrics)[0]]
-=======
                 metrics_live["val_{}".format(list(val_epoch_metrics)[0])] = val_epoch_metrics[
                     list(val_epoch_metrics)[0]
                 ]
->>>>>>> 184c6a99
                 print_val_epoch_metrics = {k + "_val": v for k, v in val_epoch_metrics.items()}
             else:
                 val_epoch_metrics = None
@@ -820,12 +665,8 @@
         Returns:
             df with evaluation metrics
         """
-<<<<<<< HEAD
-        if self.fitted is False: raise Exception('Model object needs to be fit first.')
-=======
         if self.fitted is False:
             raise Exception("Model object needs to be fit first.")
->>>>>>> 184c6a99
         val_metrics = metrics.MetricsCollection([m.new() for m in self.metrics.batch_metrics])
         if self.highlight_forecast_step_n is not None:
             val_metrics.add_specific_target(target_pos=self.highlight_forecast_step_n - 1)
@@ -838,12 +679,8 @@
         val_metrics_df = val_metrics.get_stored_as_df()
         return val_metrics_df
 
-<<<<<<< HEAD
-    def set_log_level(self, log_level):
-=======
     @staticmethod
     def set_log_level(log_level, include_handlers=False):
->>>>>>> 184c6a99
         """
         Set the log level of all underlying logger objects
 
@@ -852,11 +689,7 @@
                 updates for debugging/monitoring. Should be one of 'NOTSET', 'DEBUG', 'INFO', 'WARNING',
                 'ERROR' or 'CRITICAL'
         """
-<<<<<<< HEAD
-        set_logger_level(log, log_level)
-=======
         set_logger_level(log, log_level, include_handlers)
->>>>>>> 184c6a99
 
     def split_df(self, df, valid_p=0.2, inputs_overbleed=True):
         """Splits timeseries df into train and validation sets.
@@ -873,11 +706,7 @@
         )
         return df_train, df_val
 
-<<<<<<< HEAD
-    def fit(self, df, validate_each_epoch=False, valid_p=0.2, use_tqdm=True, plot_live_loss=False):
-=======
     def fit(self, df, freq, epochs=None, validate_each_epoch=False, valid_p=0.2, use_tqdm=True, plot_live_loss=False):
->>>>>>> 184c6a99
         """Train, and potentially evaluate model.
 
         Args:
@@ -902,27 +731,18 @@
             default_epochs = self.train_config.epochs
             self.train_config.epochs = epochs
         if self.fitted is True:
-<<<<<<< HEAD
-            raise Exception('Model object can only be fit once. Instantiate a new object.')
-        df = df_utils.check_dataframe(df, check_y=True, covariates=self.covar_config, regressors=self.regressors_config,
-                                      events=self.events_config)
-=======
             raise Exception("Model object can only be fit once. Instantiate a new object.")
         df = df_utils.check_dataframe(
             df, check_y=True, covariates=self.covar_config, regressors=self.regressors_config, events=self.events_config
         )
->>>>>>> 184c6a99
         df = self._handle_missing_data(df)
         if validate_each_epoch:
             df_train, df_val = df_utils.split_df(df, n_lags=self.n_lags, n_forecasts=self.n_forecasts, valid_p=valid_p)
             metrics_df = self._train(df_train, df_val, use_tqdm=use_tqdm, plot_live_loss=plot_live_loss)
         else:
             metrics_df = self._train(df, use_tqdm=use_tqdm, plot_live_loss=plot_live_loss)
-<<<<<<< HEAD
-=======
         if epochs is not None:
             self.train_config.epochs = default_epochs
->>>>>>> 184c6a99
         self.fitted = True
         return metrics_df
 
@@ -942,9 +762,6 @@
         val_metrics_df = self._evaluate(loader)
         return val_metrics_df
 
-<<<<<<< HEAD
-    def make_future_dataframe(self, df, events_df=None, regressors_df=None, future_periods=None, n_historic_predictions=0):
-=======
     def make_future_dataframe(
         self, df, events_df=None, regressors_df=None, future_periods=None, n_historic_predictions=0
     ):
@@ -958,7 +775,6 @@
             log.error("non-integer value for n_historic_predictions casted to integer.")
             n_historic_predictions = int(n_historic_predictions)
 
->>>>>>> 184c6a99
         assert n_historic_predictions >= 0
         if future_periods is not None:
             assert future_periods >= 0
@@ -974,35 +790,21 @@
                     if regressor not in regressors_df.columns:
                         raise ValueError("Future values of user specified regressor {} not provided".format(regressor))
 
-<<<<<<< HEAD
-        last_date = pd.to_datetime(df['ds'].copy(deep=True)).sort_values().max()
-        n_lags = 0 if self.n_lags is None else self.n_lags
-=======
         last_date = pd.to_datetime(df["ds"].copy(deep=True)).sort_values().max()
->>>>>>> 184c6a99
 
         if len(df) < n_lags:
             raise ValueError("Insufficient data for a prediction")
         elif len(df) < n_lags + n_historic_predictions:
-<<<<<<< HEAD
-            log.warning("Insufficient data for {} historic forecasts, reduced to {}.".format(
-                n_historic_predictions, len(df) - n_lags))
-=======
             log.warning(
                 "Insufficient data for {} historic forecasts, reduced to {}.".format(
                     n_historic_predictions, len(df) - n_lags
                 )
             )
->>>>>>> 184c6a99
             n_historic_predictions = len(df) - n_lags
         if (n_historic_predictions + n_lags) == 0:
             df = pd.DataFrame(columns=df.columns)
         else:
-<<<<<<< HEAD
-            df = df[-(n_lags + n_historic_predictions):]
-=======
             df = df[-(n_lags + n_historic_predictions) :]
->>>>>>> 184c6a99
 
         if len(df) > 0:
             if len(df.columns) == 1 and "ds" in df:
@@ -1018,15 +820,10 @@
         # future data
         # check for external events known in future
         if self.events_config is not None and future_periods is not None and events_df is None:
-<<<<<<< HEAD
-            log.warning("Future values not supplied for user specified events. "
-                  "All events being treated as not occurring in future")
-=======
             log.warning(
                 "Future values not supplied for user specified events. "
                 "All events being treated as not occurring in future"
             )
->>>>>>> 184c6a99
 
         if future_periods is None:
             if n_lags > 0:
@@ -1037,16 +834,6 @@
         if n_lags > 0:
             if future_periods > 0 and future_periods != self.n_forecasts:
                 future_periods = self.n_forecasts
-<<<<<<< HEAD
-                log.warning("Number of forecast steps is defined by n_forecasts. "
-                      "Adjusted to {}.".format(self.n_forecasts))
-
-        if future_periods > 0:
-            future_df = df_utils.make_future_df(
-                df_columns=df.columns, last_date=last_date, periods=future_periods, freq=self.data_freq,
-                events_config=self.events_config, events_df=events_df,
-                regressor_config=self.regressors_config, regressors_df=regressors_df)
-=======
                 log.warning(
                     "Number of forecast steps is defined by n_forecasts. " "Adjusted to {}.".format(self.n_forecasts)
                 )
@@ -1062,7 +849,6 @@
                 regressor_config=self.regressors_config,
                 regressors_df=regressors_df,
             )
->>>>>>> 184c6a99
             future_df = df_utils.normalize(future_df, self.data_params)
             if len(df) > 0:
                 df = df.append(future_df)
@@ -1129,17 +915,12 @@
         scale_y, shift_y = self.data_params["y"].scale, self.data_params["y"].shift
         predicted = predicted * scale_y + shift_y
         for name, value in components.items():
-<<<<<<< HEAD
-            if name not in multiplicative_components:
-                components[name] = value * scale_y + shift_y
-=======
             if "trend" in name:
                 components[name] = value * scale_y + shift_y
             elif "multiplicative" in name or ("season" in name and self.season_config.mode == "multiplicative"):
                 continue
             else:  # scale additive components
                 components[name] = value * scale_y
->>>>>>> 184c6a99
 
         cols = ["ds", "y"]  # cols to keep from df
         df_forecast = pd.concat((df[cols],), axis=1)
@@ -1160,11 +941,7 @@
         ]
         if self.covar_config is not None:
             for name in self.covar_config.keys():
-<<<<<<< HEAD
-                lagged_components.append('lagged_regressor_{}'.format(name))
-=======
                 lagged_components.append("lagged_regressor_{}".format(name))
->>>>>>> 184c6a99
         for comp in lagged_components:
             if comp in components:
                 for i in range(self.n_forecasts):
@@ -1256,11 +1033,7 @@
         self.highlight_forecast_step_n = step_number
         return self
 
-<<<<<<< HEAD
-    def add_lagged_regressor(self, name, regularization=None, normalize='auto', only_last_value=False):
-=======
     def add_lagged_regressor(self, name, regularization=None, normalize="auto", only_last_value=False):
->>>>>>> 184c6a99
         """Add a covariate time series as an additional lagged regressor to be used for fitting and predicting.
 
         The dataframe passed to `fit` and `predict` will have a column with the specified name to be used as
@@ -1299,11 +1072,7 @@
         )
         return self
 
-<<<<<<< HEAD
-    def add_future_regressor(self, name, regularization=None, normalize='auto', mode="additive"):
-=======
     def add_future_regressor(self, name, regularization=None, normalize="auto", mode="additive"):
->>>>>>> 184c6a99
         """Add a regressor as lagged covariate with order 1 (scalar) or as known in advance (also scalar).
 
         The dataframe passed to `fit` and `predict` will have a column with the specified name to be used as
@@ -1323,28 +1092,15 @@
         if self.fitted:
             raise Exception("Regressors must be added prior to model fitting.")
         if regularization is not None:
-<<<<<<< HEAD
-            if regularization < 0: raise ValueError('regularization must be >= 0')
-            if regularization == 0: regularization = None
-=======
             if regularization < 0:
                 raise ValueError("regularization must be >= 0")
             if regularization == 0:
                 regularization = None
->>>>>>> 184c6a99
         self._validate_column_name(name)
 
         if self.regressors_config is None:
             self.regressors_config = OrderedDict({})
-<<<<<<< HEAD
-        self.regressors_config[name] = AttrDict({
-            "reg_lambda": regularization,
-            "normalize": normalize,
-            "mode": mode
-        })
-=======
         self.regressors_config[name] = AttrDict({"reg_lambda": regularization, "normalize": normalize, "mode": mode})
->>>>>>> 184c6a99
         return self
 
     def add_events(self, events, lower_window=0, upper_window=0, regularization=None, mode="additive"):
@@ -1458,14 +1214,9 @@
         if self.n_lags > 0:
             num_forecasts = sum(fcst["yhat1"].notna())
             if num_forecasts < self.n_forecasts:
-<<<<<<< HEAD
-                log.warning("Too few forecasts to plot a line per forecast step."
-                      "Plotting a line per forecast origin instead.")
-=======
                 log.warning(
                     "Too few forecasts to plot a line per forecast step." "Plotting a line per forecast origin instead."
                 )
->>>>>>> 184c6a99
                 return self.plot_last_forecast(
                     fcst,
                     ax=ax,
