--- conflicted
+++ resolved
@@ -818,7 +818,6 @@
     # Configure callbacks
     callbacks = []
 
-<<<<<<< HEAD
     # Configure metrics
     if metrics:
         config["logger"] = metrics_logger
@@ -839,18 +838,6 @@
     # Configure the progress bar, refresh every epoch
     prog_bar_callback = pl.callbacks.TQDMProgressBar(refresh_rate=num_batches_per_epoch)
     callbacks.append(prog_bar_callback)
-=======
-    # Configure the logger
-    if minimal:
-        config["enable_progress_bar"] = False
-        config["logger"] = False
-        config["enable_checkpointing"] = False
-    else:
-        config["logger"] = metrics_logger
-        # Configure the progress bar, refresh every 2nd batch
-        prog_bar_callback = pl.callbacks.TQDMProgressBar(refresh_rate=num_batches_per_epoch)
-        callbacks.append(prog_bar_callback)
->>>>>>> d6e4da3f
 
     # Early stopping monitor
     if config_train.early_stopping:
@@ -862,11 +849,7 @@
     config["callbacks"] = callbacks
     config["num_sanity_val_steps"] = 0
     config["enable_model_summary"] = False
-<<<<<<< HEAD
-    # INFO: Disabling sampler_ddp brings a good speedup in performance, however, check whether this is a good idea
-=======
     # TODO: Disabling sampler_ddp brings a good speedup in performance, however, check whether this is a good idea
->>>>>>> d6e4da3f
     # https://pytorch-lightning.readthedocs.io/en/stable/common/trainer.html#replace-sampler-ddp
     config["replace_sampler_ddp"] = False
 
