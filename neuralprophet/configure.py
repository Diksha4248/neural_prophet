from collections import OrderedDict
from dataclasses import dataclass, field
import numpy as np
import pandas as pd
import logging
import inspect
import torch
import math
<<<<<<< HEAD
from neuralprophet.custom_loss_metrics import PinballLoss
=======
>>>>>>> 4e3d8b74

log = logging.getLogger("nprophet.config")


def from_kwargs(cls, kwargs):
    return cls(**{k: v for k, v in kwargs.items() if k in inspect.signature(cls).parameters})


@dataclass
class Trend:
    growth: str
    changepoints: (list, np.array)
    n_changepoints: int
    changepoints_range: float
    trend_reg: float
    trend_reg_threshold: (bool, float)

    def __post_init__(self):
        if self.growth not in ["off", "linear", "discontinuous"]:
            log.error("Invalid trend growth '{}'. Set to 'linear'".format(self.growth))
            self.growth = "linear"

        if self.growth == "off":
            self.changepoints = None
            self.n_changepoints = 0

        if self.changepoints is not None:
            self.n_changepoints = len(self.changepoints)
            self.changepoints = pd.to_datetime(self.changepoints).values

        if type(self.trend_reg_threshold) == bool:
            if self.trend_reg_threshold:
                self.trend_reg_threshold = 3.0 / (3.0 + (1.0 + self.trend_reg) * np.sqrt(self.n_changepoints))
                log.debug("Trend reg threshold automatically set to: {}".format(self.trend_reg_threshold))
            else:
                self.trend_reg_threshold = None
        elif self.trend_reg_threshold < 0:
            log.warning("Negative trend reg threshold set to zero.")
            self.trend_reg_threshold = None
        elif math.isclose(self.trend_reg_threshold, 0):
            self.trend_reg_threshold = None

        if self.trend_reg < 0:
            log.warning("Negative trend reg lambda set to zero.")
            self.trend_reg = 0
        if self.trend_reg > 0:
            if self.n_changepoints > 0:
                log.info("Note: Trend changepoint regularization is experimental.")
                self.trend_reg = 0.001 * self.trend_reg
            else:
                log.info("Trend reg lambda ignored due to no changepoints.")
                self.trend_reg = 0
                if self.trend_reg_threshold > 0:
                    log.info("Trend reg threshold ignored due to no changepoints.")
        else:
            if self.trend_reg_threshold is not None and self.trend_reg_threshold > 0:
                log.info("Trend reg threshold ignored due to reg lambda <= 0.")


@dataclass
class Season:
    resolution: int
    period: float
    arg: str


@dataclass
class AllSeason:
    mode: str = "additive"
    computation: str = "fourier"
    reg_lambda: float = 0
    yearly_arg: (str, bool, int) = "auto"
    weekly_arg: (str, bool, int) = "auto"
    daily_arg: (str, bool, int) = "auto"
    periods: OrderedDict = field(init=False)  # contains SeasonConfig objects

    def __post_init__(self):
        if self.reg_lambda > 0 and self.computation == "fourier":
            log.info("Note: Fourier-based seasonality regularization is experimental.")
            self.reg_lambda = 0.01 * self.reg_lambda
        self.periods = OrderedDict(
            {
                "yearly": Season(resolution=6, period=365.25, arg=self.yearly_arg),
                "weekly": Season(resolution=3, period=7, arg=self.weekly_arg),
                "daily": Season(resolution=6, period=1, arg=self.daily_arg),
            }
        )

    def append(self, name, period, resolution, arg):
        self.periods[name] = Season(resolution=resolution, period=period, arg=arg)


@dataclass
class Train:
    learning_rate: (float, None)
    epochs: (int, None)
    batch_size: (int, None)
    loss_func: (str, torch.nn.modules.loss._Loss)
    train_speed: (int, float, None)
    ar_sparsity: (float, None)
    reg_delay_pct: float = 0.5
    lambda_delay: int = field(init=False)
    reg_lambda_trend: float = None
    trend_reg_threshold: (bool, float) = None
    reg_lambda_season: float = None
<<<<<<< HEAD
    quantiles: list = None
    n_quantiles: int = 1

    def __post_init__(self):
        if self.quantiles is not None:
            if not isinstance(self.quantiles, list):
                self.quantiles = [self.quantiles]
            if 0.5 not in self.quantiles:
                self.quantiles.append(0.5)
            self.quantiles = self.quantiles[self.quantiles.index(0.5) :] + self.quantiles[: self.quantiles.index(0.5)]
            self.n_quantiles = len(self.quantiles)
        if self.epochs is not None:
            self.lambda_delay = int(self.reg_delay_pct * self.epochs)
        if type(self.loss_func) == str:
            if self.loss_func.lower() in ["pinballloss", "quantileloss"]:
                self.loss_func = PinballLoss(quantiles=self.quantiles)
            elif self.loss_func.lower() in ["huber", "smoothl1", "smoothl1loss"]:
=======

    def __post_init__(self):
        if self.epochs is not None:
            self.lambda_delay = int(self.reg_delay_pct * self.epochs)
        if type(self.loss_func) == str:
            if self.loss_func.lower() in ["huber", "smoothl1", "smoothl1loss"]:
>>>>>>> 4e3d8b74
                self.loss_func = torch.nn.SmoothL1Loss()
            elif self.loss_func.lower() in ["mae", "l1", "l1loss"]:
                self.loss_func = torch.nn.L1Loss()
            elif self.loss_func.lower() in ["mse", "mseloss", "l2", "l2loss"]:
                self.loss_func = torch.nn.MSELoss()
            else:
                raise NotImplementedError("Loss function {} name not defined".format(self.loss_func))
        elif hasattr(torch.nn.modules.loss, self.loss_func.__class__.__name__):
            pass
        else:
            raise NotImplementedError("Loss function {} not found".format(self.loss_func))

    def set_auto_batch_epoch(
        self,
        n_data: int,
        min_batch: int = 1,
        max_batch: int = 128,
        min_epoch: int = 5,
        max_epoch: int = 1000,
    ):
        assert n_data >= 1
        log_data = int(np.log10(n_data))
        if self.batch_size is None:
            log2_batch = 2 * log_data - 1
            self.batch_size = 2 ** log2_batch
            self.batch_size = min(max_batch, max(min_batch, self.batch_size))
            log.info("Auto-set batch_size to {}".format(self.batch_size))
        if self.epochs is None:
            datamult = 1000.0 / float(n_data)
            self.epochs = int(datamult * (2 ** (3 + log_data)))
            self.epochs = min(max_epoch, max(min_epoch, self.epochs))
            log.info("Auto-set epochs to {}".format(self.epochs))
<<<<<<< HEAD

    def apply_train_speed(self):
        if self.train_speed is not None and not math.isclose(self.train_speed, 0):
            self.batch_size = int(self.batch_size * 2 ** self.train_speed)
            self.learning_rate = self.learning_rate * 2 ** self.train_speed
            self.epochs = int(self.epochs * 2 ** -self.train_speed)
=======
            # also set lambda_delay:
            self.lambda_delay = int(self.reg_delay_pct * self.epochs)

    def apply_train_speed(self, batch=False, epoch=False, lr=False):
        if self.train_speed is not None and not math.isclose(self.train_speed, 0):
            if batch:
                self.batch_size = int(self.batch_size * 2 ** self.train_speed)
                log.info(
                    "train_speed-{} {}creased batch_size to {}".format(
                        self.train_speed, ["in", "de"][int(self.train_speed < 0)], self.batch_size
                    )
                )
            if epoch:
                self.epochs = int(self.epochs * 2 ** -self.train_speed)
                log.info(
                    "train_speed-{} {}creased epochs to {}".format(
                        self.train_speed, ["in", "de"][int(self.train_speed > 0)], self.epochs
                    )
                )
            if lr:
                self.learning_rate = self.learning_rate * 2 ** self.train_speed
                log.info(
                    "train_speed-{} {}creased learning_rate to {}".format(
                        self.train_speed, ["in", "de"][int(self.train_speed < 0)], self.learning_rate
                    )
                )

    def apply_train_speed_all(self):
        if self.train_speed is not None and not math.isclose(self.train_speed, 0):
            self.apply_train_speed(batch=True, epoch=True, lr=True)
>>>>>>> 4e3d8b74


@dataclass
class Model:
    num_hidden_layers: int
    d_hidden: int


@dataclass
class Covar:
    reg_lambda: float
    as_scalar: bool
    normalize: (bool, str)

    def __post_init__(self):
        if self.reg_lambda is not None:
            if self.reg_lambda < 0:
                raise ValueError("regularization must be >= 0")<|MERGE_RESOLUTION|>--- conflicted
+++ resolved
@@ -6,10 +6,7 @@
 import inspect
 import torch
 import math
-<<<<<<< HEAD
 from neuralprophet.custom_loss_metrics import PinballLoss
-=======
->>>>>>> 4e3d8b74
 
 log = logging.getLogger("nprophet.config")
 
@@ -115,7 +112,6 @@
     reg_lambda_trend: float = None
     trend_reg_threshold: (bool, float) = None
     reg_lambda_season: float = None
-<<<<<<< HEAD
     quantiles: list = None
     n_quantiles: int = 1
 
@@ -133,14 +129,6 @@
             if self.loss_func.lower() in ["pinballloss", "quantileloss"]:
                 self.loss_func = PinballLoss(quantiles=self.quantiles)
             elif self.loss_func.lower() in ["huber", "smoothl1", "smoothl1loss"]:
-=======
-
-    def __post_init__(self):
-        if self.epochs is not None:
-            self.lambda_delay = int(self.reg_delay_pct * self.epochs)
-        if type(self.loss_func) == str:
-            if self.loss_func.lower() in ["huber", "smoothl1", "smoothl1loss"]:
->>>>>>> 4e3d8b74
                 self.loss_func = torch.nn.SmoothL1Loss()
             elif self.loss_func.lower() in ["mae", "l1", "l1loss"]:
                 self.loss_func = torch.nn.L1Loss()
@@ -173,14 +161,6 @@
             self.epochs = int(datamult * (2 ** (3 + log_data)))
             self.epochs = min(max_epoch, max(min_epoch, self.epochs))
             log.info("Auto-set epochs to {}".format(self.epochs))
-<<<<<<< HEAD
-
-    def apply_train_speed(self):
-        if self.train_speed is not None and not math.isclose(self.train_speed, 0):
-            self.batch_size = int(self.batch_size * 2 ** self.train_speed)
-            self.learning_rate = self.learning_rate * 2 ** self.train_speed
-            self.epochs = int(self.epochs * 2 ** -self.train_speed)
-=======
             # also set lambda_delay:
             self.lambda_delay = int(self.reg_delay_pct * self.epochs)
 
@@ -211,7 +191,6 @@
     def apply_train_speed_all(self):
         if self.train_speed is not None and not math.isclose(self.train_speed, 0):
             self.apply_train_speed(batch=True, epoch=True, lr=True)
->>>>>>> 4e3d8b74
 
 
 @dataclass
