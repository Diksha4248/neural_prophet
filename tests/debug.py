--- conflicted
+++ resolved
@@ -42,50 +42,6 @@
     log.parent.parent.info("### this INFO should not show ###")
 
 
-<<<<<<< HEAD
-def debug_integration_all(plot=False):
-    test_integration.IntegrationTests.plot = plot
-
-    itests = test_integration.IntegrationTests()
-
-    itests.test_names()
-    itests.test_train_eval_test()
-    itests.test_trend()
-    itests.test_no_trend()
-    itests.test_seasons()
-    itests.test_custom_seasons()
-    itests.test_ar()
-    itests.test_ar_sparse()
-    itests.test_ar_deep()
-    itests.test_lag_reg()
-    itests.test_lag_reg_deep()
-    itests.test_events()
-    itests.test_future_reg()
-    itests.test_plot()
-    itests.test_air_data()
-    itests.test_random_seed()
-    itests.test_loss_func()
-    itests.test_yosemite()
-    itests.test_logistic_trend()
-
-
-def debug_unit_all(plot=False):
-    test_unit.UnitTests.plot = plot
-
-    utests = test_unit.UnitTests()
-    #
-    utests.test_impute_missing()
-    utests.test_time_dataset()
-    utests.test_normalize()
-    utests.test_auto_batch_epoch()
-    utests.test_train_speed()
-    utests.test_split_impute()
-    utests.test_cv()
-    utests.test_logistic_trend()
-
-
-=======
->>>>>>> 380eda17
 def debug_all():
     pass
     # run from neuralprophet folder:
@@ -107,30 +63,18 @@
 
     test_integration.IntegrationTests.plot = plot
     itests = test_integration.IntegrationTests()
-<<<<<<< HEAD
-    ##
     itests.test_logistic_trend()
-=======
->>>>>>> 380eda17
 
     test_unit.UnitTests.plot = plot
     utests = test_unit.UnitTests()
     ##
-<<<<<<< HEAD
     utests.test_logistic_trend()
-=======
     utests.test_double_crossvalidation()
     ##
     itests.test_global_modeling()
->>>>>>> 380eda17
 
 
 if __name__ == "__main__":
     # debug_logger()
-<<<<<<< HEAD
-    # debug_all()
-    debug_one()
-=======
     # debug_one()
-    pass
->>>>>>> 380eda17
+    pass